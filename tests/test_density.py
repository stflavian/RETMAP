import unittest
<<<<<<< HEAD
import logging
from retmap import density
=======
from adsorpyon import density
>>>>>>> 441367b3


class TestDensityCase(unittest.TestCase):
    def test_ozawa(self):
        result = density.ozawa(1, 1, 1, 1)
        self.assertTrue(isinstance(result, (float, int)))

    def test_hauer(self):
        result = density.hauer(1, 1, 1, 1)
        self.assertTrue(isinstance(result, (float, int)))

    def test_empirical(self):
        result = density.empirical(1, 1, 1)
        self.assertTrue(isinstance(result, (float, int)))

    def test_extrapolation(self):
        result = density.extrapolation(1000, "local", "Ar")
        self.assertTrue(isinstance(result, (float, int)))

        result = density.extrapolation(100, "local", "Ar")
        self.assertTrue(isinstance(result, (float, int)))


if __name__ == '__main__':
    unittest.main()<|MERGE_RESOLUTION|>--- conflicted
+++ resolved
@@ -1,10 +1,6 @@
 import unittest
-<<<<<<< HEAD
 import logging
 from retmap import density
-=======
-from adsorpyon import density
->>>>>>> 441367b3
 
 
 class TestDensityCase(unittest.TestCase):
